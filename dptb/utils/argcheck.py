--- conflicted
+++ resolved
@@ -261,27 +261,10 @@
 def loss_options():
     doc_losstype = ""
     doc_sortstrength = ""
-<<<<<<< HEAD
-    doc_gap_penalty = ""
-    doc_fermi_band = ""
-    doc_loss_gap_eta = ""
-
-    args = [
-        Argument("losstype", str, optional=True, doc=doc_losstype, default='l2eig_deig_sf'),
-        Argument("emin", [int, float, None], optional=True, doc=doc_emin,default=None),
-        Argument("emax", [int, float, None], optional=True, doc=doc_emax,default=None),
-        Argument("sigma", [int, None], optional=True, doc=doc_sigma, default=None),
-        Argument("num_omega", [int, None], optional=True, doc=doc_numomega,default=None),
-        Argument("sortstrength", list, optional=True, doc=doc_sortstrength,default=[0.01,0.01]),
-        Argument("ref_gap_penalty", [bool, None], optional=True, doc=doc_gap_penalty, default=None),
-        Argument("ref_fermi_band", [int, None], optional=True, doc=doc_fermi_band,default=None),
-        Argument("ref_loss_gap_eta", [float, None], optional=True, doc=doc_loss_gap_eta, default=None)
-=======
 
     args = [
         Argument("losstype", str, optional=True, doc=doc_losstype, default='l2eig_deig_sf'),
         Argument("sortstrength", list, optional=True, doc=doc_sortstrength,default=[0.01,0.01]),
->>>>>>> d5b45a40
     ]
 
     doc_loss_options = ""
@@ -313,30 +296,17 @@
     doc_gap_penalty = ""
     doc_fermi_band = ""
     doc_loss_gap_eta = ""
-<<<<<<< HEAD
-    doc_loss_gap_eta = ""
-=======
     eout_weight=""
->>>>>>> d5b45a40
 
     args = [
         Argument("band_min", int, optional=True, doc=doc_band_min, default=0),
         Argument("band_max", [int, None], optional=True, doc=doc_band_max, default=None),
-<<<<<<< HEAD
-        Argument("emin", [int, float, None], optional=True, doc=doc_emin,default=None),
-        Argument("emax", [int, float, None], optional=True, doc=doc_emax,default=None),
-        Argument("gap_penalty", bool, optional=True, doc=doc_gap_penalty, default=False),
-        Argument("fermi_band", int, optional=True, doc=doc_fermi_band,default=0),
-        Argument("loss_gap_eta", float, optional=True, doc=doc_loss_gap_eta, default=0.01),
-        Argument("eout_weight", float, optional=True, doc=doc_loss_gap_eta, default=0.)
-=======
         Argument("emin", [float, None], optional=True, doc=doc_emin,default=None),
         Argument("emax", [float, None], optional=True, doc=doc_emax,default=None),
         Argument("gap_penalty", bool, optional=True, doc=doc_gap_penalty, default=False),
         Argument("fermi_band", int, optional=True, doc=doc_fermi_band,default=0),
         Argument("loss_gap_eta", float, optional=True, doc=doc_loss_gap_eta, default=0.01),
         Argument("eout_weight", float, optional=True, doc=eout_weight, default=0.00),
->>>>>>> d5b45a40
     ]
     bandinfo = Argument("bandinfo", dict, sub_fields=args)
     data = bandinfo.normalize_value(data)

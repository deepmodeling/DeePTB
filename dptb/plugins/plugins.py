from dptb.plugins.base_plugin import Plugin
from collections import defaultdict
import logging
import os
import time
import torch
import json

log = logging.getLogger(__name__)

class Saver(Plugin):
    def __init__(self, interval=None):
        if interval is None:
            interval = [(1, 'iteration'), (1, 'epoch')]
        super(Saver, self).__init__(interval)
        self.best_loss = 1e7
        self.best_quene = []
        self.latest_quene = []

    def register(self, trainer, checkpoint_path):
        self.checkpoint_path = checkpoint_path
        self.trainer = trainer

    def iteration(self, **kwargs):
        # suffix = "_b"+"%.3f"%self.trainer.common_options["bond_cutoff"]+"_c"+"%.3f"%self.trainer.onsite_options["skfunction"]["sk_cutoff"]+"_w"+\
        #         "%.3f"%self.trainer.model_options["skfunction"]["sk_decay_w"]
<<<<<<< HEAD
        suffix = ".iter{}".format(self.trainer.iter)
=======
        suffix = ".iter{}".format(self.trainer.iter+1)
        name = self.trainer.model.name+suffix
        self.latest_quene.append(name)
        if len(self.latest_quene) >= 5:
            delete_name = self.latest_quene.pop(0)
            delete_path = os.path.join(self.checkpoint_path, delete_name+".pth")
            os.remove(delete_path)
        
>>>>>>> 5d855724
        self._save(
            name=name,
            model=self.trainer.model,
            model_options=self.trainer.model.model_options,
            common_options=self.trainer.common_options,
            train_options=self.trainer.train_options,
            )
        
        # if self.trainer.name == "dptb" \
        #         and self.trainer.run_opt["use_correction"] \
        #             and not self.trainer.run_opt["freeze"]:

        #     self._save(name="latest_"+self.trainer.name+'_nnsk'+suffix,model=self.trainer.sknet, model_config=self.trainer.sknet_config)

    def epoch(self, **kwargs):

        updated_loss = self.trainer.stats.get('validation_loss')
        if updated_loss is not None:
            updated_loss = updated_loss.get('epoch_mean',1e6)
        else:
            updated_loss = self.trainer.stats.get("train_loss").get("epoch_mean",1e6)


        if updated_loss < self.best_loss:
            # suffix = "_b"+"%.3f"%self.trainer.common_options["bond_cutoff"]+"_c"+"%.3f"%self.trainer.model_options["skfunction"]["sk_cutoff"]+"_w"+\
            #     "%.3f"%self.trainer.model_options["skfunction"]["sk_decay_w"]
            suffix = ".ep{}".format(self.trainer.ep)
            name = self.trainer.model.name+suffix
            self.best_quene.append(name)
            if len(self.best_quene) >= 5:
                delete_name = self.best_quene.pop(0)
                delete_path = os.path.join(self.checkpoint_path, delete_name+".pth")
                os.remove(delete_path)

            self._save(
                name=name,
                model=self.trainer.model,
                model_options=self.trainer.model.model_options,
                common_options=self.trainer.common_options,
                train_options=self.trainer.train_options,
                )
            
            self.best_loss = updated_loss

            # if self.trainer.name == "dptb" \
            #     and self.trainer.run_opt["use_correction"] \
            #         and not self.trainer.run_opt["freeze"]:

            #     self._save(
            #         name="best_"+self.trainer.name+'_nnsk'+suffix,
            #         model=self.trainer.sknet, 
            #         model_config=self.trainer.sknet_config
            #         common_options=self.trainer.common_options
            #         )

            # log.info(msg="checkpoint saved as {}".format("best_epoch"))

    def _save(self, name, model, model_options, common_options, train_options):
        obj = {}
        obj.update({"config": {"model_options": model_options, "common_options": common_options, "train_options": train_options}})
        obj.update(
            {
                "model_state_dict": model.state_dict(), 
                "optimizer_state_dict": self.trainer.optimizer.state_dict(), 
                "lr_scheduler_state_dict": self.trainer.lr_scheduler.state_dict(),
                "epoch": self.trainer.ep,
                "iteration":self.trainer.iter, 
                "stats": self.trainer.stats}
                )
        f_path = os.path.join(self.checkpoint_path, name+".pth")
        torch.save(obj, f=f_path)

        # # json_model_types = ["onsite", "hopping","soc"]
        # if  self.trainer.name == "nnsk":
        #     json_data = {}
        #     onsitecoeff = {}
        #     hoppingcoeff = {}
        #     if self.trainer.onsitemode ==  "strain":
        #         for i in self.trainer.onsite_coeff:
        #             onsitecoeff[i] = self.trainer.onsite_coeff[i].tolist()
        #     elif self.trainer.onsitemode in ['uniform','split']:
        #         for ia in self.trainer.onsite_coeff:
        #             for iikey in range(len(self.trainer.onsite_index_dict[ia])):
        #                 onsitecoeff[self.trainer.onsite_index_dict[ia][iikey]] = \
        #                                 [self.trainer.onsite_coeff[ia].tolist()[iikey]]
        #     elif self.trainer.onsitemode == 'NRL':
        #         for i in self.trainer.onsite_coeff:
        #             onsitecoeff[i] = self.trainer.onsite_coeff[i].tolist()   
            
        #     json_data["onsite"] = onsitecoeff
        #     for i in self.trainer.hopping_coeff:
        #         hoppingcoeff[i] = self.trainer.hopping_coeff[i].tolist()
        #     json_data["hopping"] = hoppingcoeff

        #     if self.trainer.overlap_coeff is not None:
        #         overlapcoeff = {}
        #         for i in self.trainer.overlap_coeff:
        #             overlapcoeff[i] = self.trainer.overlap_coeff[i].tolist()
        #         json_data["overlap"] = overlapcoeff
                
        #     if hasattr(self.trainer,'soc_coeff'):
        #         soccoeff = {}
        #         for ia in self.trainer.soc_coeff:
        #             for iikey in range(len(self.trainer.onsite_index_dict[ia])):
        #                 soccoeff[self.trainer.onsite_index_dict[ia][iikey]] = \
        #                     [self.trainer.soc_coeff[ia].tolist()[iikey]]
        #         json_data["soc"] = soccoeff
        #     json_path = os.path.join(self.checkpoint_path, name+".json")
        #     with open(json_path, "w") as f:
        #         json.dump(json_data, f, indent=4)
            
        log.info(msg="checkpoint saved as {}".format(name))

class Validationer(Plugin):
    def __init__(self, interval=None):
        if interval is None:
            interval = [(1, 'iteration'), (1, 'epoch')]
        super(Validationer, self).__init__(interval)

    def register(self, trainer):
        self.trainer = trainer
        validation_stats = self.trainer.stats.setdefault('validation_loss', {})
        validation_stats['log_epoch_fields'] = ['{last:.4f}']
        validation_stats['log_iter_fields'] = ['{last:.4f}']

    def epoch(self, **kwargs):
        self.trainer.model.eval()

        validation_stats = self.trainer.stats.setdefault('validation_loss', {})
        validation_stats['last'] = self.trainer.validation()

        self.trainer.model.train()

    def iteration(self, **kwargs):
        self.trainer.model.eval()

        validation_stats = self.trainer.stats.setdefault('validation_loss', {})
        validation_stats['last'] = self.trainer.validation(quick=True)

        self.trainer.model.train()<|MERGE_RESOLUTION|>--- conflicted
+++ resolved
@@ -24,18 +24,14 @@
     def iteration(self, **kwargs):
         # suffix = "_b"+"%.3f"%self.trainer.common_options["bond_cutoff"]+"_c"+"%.3f"%self.trainer.onsite_options["skfunction"]["sk_cutoff"]+"_w"+\
         #         "%.3f"%self.trainer.model_options["skfunction"]["sk_decay_w"]
-<<<<<<< HEAD
         suffix = ".iter{}".format(self.trainer.iter)
-=======
-        suffix = ".iter{}".format(self.trainer.iter+1)
         name = self.trainer.model.name+suffix
         self.latest_quene.append(name)
         if len(self.latest_quene) >= 5:
             delete_name = self.latest_quene.pop(0)
             delete_path = os.path.join(self.checkpoint_path, delete_name+".pth")
             os.remove(delete_path)
-        
->>>>>>> 5d855724
+
         self._save(
             name=name,
             model=self.trainer.model,

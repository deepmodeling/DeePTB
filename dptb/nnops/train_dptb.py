--- conflicted
+++ resolved
@@ -96,13 +96,10 @@
         self.criterion = torch.nn.MSELoss(reduction='mean')
 
         self.train_lossfunc = getattr(lossfunction(self.criterion), self.loss_options['losstype'])
-<<<<<<< HEAD
-=======
         if self.loss_options['losstype'].startswith("eigs"):
             self.decompose = True
         else:
             self.decompose = False
->>>>>>> 05908f82
         self.validation_lossfunc = getattr(lossfunction(self.criterion), 'eigs_l2')
 
         self.hamileig = HamilEig(dtype=self.dtype, device=self.device)

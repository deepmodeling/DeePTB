import numpy as np
import ase
import logging
log = logging.getLogger(__name__)


def rot_revlatt_2D(rev_latt,index=[0,1]): # 0, x; 1,y, 2,z
    """ Transform the coordinate system of reciprocal lattice vectors. 
    The new coordinate system is defined by the two reciprocal lattice vectors with index [0,1] in the original coordinate system. 
    The new x-axis is along the reciprocal lattice vector with index 0, and the new z-axis is perpendicular to the new x-axis and the reciprocal lattice vector with index 1.
    The new y-axis is perpendicular to the new x-axis and the new z-axis. 
    The new coordinate system is right-handed. 
    The new reciprocal lattice vectors are returned as a 3x3 matrix. 
    The transformation matrix is also returned. The new reciprocal lattice vectors are obtained by new_rev_latt = rev_latt @ newcorr.I


    Parameters
    ----------
    rev_latt : numpy.matrix
        The reciprocal lattice vectors in the original coordinate system. A 3x3 matrix.
    index : list. [i1, i2]
        A list of 2 integers, the index of the two reciprocal lattice vectors to be used to define the new coordinate system. 
        The index of the reciprocal lattice vector is 0, 1, or 2, corresponding to the x, y, and z direction, respectively.

    Returns
    -------
    rev_latt_new : numpy.matrix
        The reciprocal lattice vectors in the new coordinate system. A 3x3 matrix.
    newcorr : numpy.matrix
        The transformation matrix. The new reciprocal lattice vectors are obtained by new_rev_latt = rev_latt @ newcorr.I
    """

    if isinstance(rev_latt, np.matrix):
        if rev_latt.shape != (3,3):
            log.error("Error! rev_latt must be a 3x3 matrix!")
            raise ValueError
    else:
        log.error("Error! rev_latt must be a 3x3 matrix!")
        raise ValueError
    
    index_left  = [0,1,2]
    for i in index:
        index_left.remove(i)

    vec1 = np.array(rev_latt[index[0]]).reshape(-1)
    vec2 = np.array(rev_latt[index[1]]).reshape(-1)
    vec3 = np.array(rev_latt[index_left[0]]).reshape(-1)

    avec1 = vec1/np.linalg.norm(vec1)
    avec3 = np.cross(avec1,vec2)/np.linalg.norm(np.cross(avec1,vec2))
    avec2 = np.cross(avec3,avec1)
    if np.dot(np.cross(avec1,avec2),avec3) < 0:
        avec3 = -avec3
    newcorr = np.zeros((3,3))    
    newcorr[index[0]] = avec1
    newcorr[index[1]] = avec2
    newcorr[index_left[0]] = avec3
    newcorr = np.mat(newcorr)

    rev_latt_new = rev_latt @ newcorr.I

    return rev_latt_new, newcorr


def kmesh_fs(meshgrid=[1,1,1]):
    """ Generate k-points on mesh for fermi surface calculation. The k-points are centered at Gamma point. and with endpoints [0,1]. 

    Parameters
    ----------
    meshgrid : list. [N1, N2, N3]
        A list of 3 integers, the number of k-points in each direction.
    
    """

    Nx, Ny, Nz = meshgrid
    lx, ly, lz = np.linspace(0, 1, Nx), np.linspace(0, 1, Ny), np.linspace(0, 1, Nz)
    xx, yy, zz = np.meshgrid(lx, ly, lz, indexing='ij')
    kgrids  = np.array([xx.reshape(-1), yy.reshape(-1), zz.reshape(-1)]).T

    return (lx,ly,lz), kgrids


def monkhorst_pack(meshgrid=[1,1,1]):
    """ Generate k-points using Monkhorst-Pack method based on given meshgrid.
    
    Parameters
    ----------
    meshgrid : list. [N1, N2, N3]
        A list of 3 integers, the number of k-points in each direction.
    
    Returns
    -------
    kpoints : numpy.ndarray
        A numpy array of k-points.
    
    This function is modified from ASE.
    """
    if len(meshgrid) != 3  or not (np.array(meshgrid,dtype=int) > 0).all():
        log.error("Error! meshgrid must be a list of 3 positive integers!")
        raise ValueError

    kpoints = np.indices(meshgrid).transpose((1, 2, 3, 0)).reshape((-1, 3))
    kpoints = (kpoints + 0.5) / meshgrid - 0.5
    return kpoints

def gamma_center(meshgrid=[1,1,1]):
    """ Generates a gamma centered k-point mesh based on the given meshgrid.

    Parameters
    ----------
    meshgrid : list. [N1, N2, N3]
        A list of 3 integers, the number of k-points in each direction.

    Returns
    -------
    kpoints : numpy.ndarray
        A numpy array of k-points.
    """
    if len(meshgrid) != 3  or not (np.array(meshgrid,dtype=int) > 0).all():
        log.error("Error! meshgrid must be a list of 3 positive integers!")
        raise ValueError

    kpoints = np.indices(meshgrid).transpose((1, 2, 3, 0)).reshape((-1, 3))
    kpoints = (kpoints) / meshgrid
    return kpoints



def kmesh_sampling(meshgrid=[1,1,1], is_gamma_center=True):
    """ Generate k-points using Monkhorst-Pack method based on given meshgrid. The k-points are centered at Gamma point by default.
     
    """

    kpoints = np.indices(meshgrid).transpose((1, 2, 3, 0)).reshape((-1, 3))

    if is_gamma_center:
        kpoints = gamma_center(meshgrid)
    else:
        kpoints = monkhorst_pack(meshgrid)
    return kpoints


def kmesh_sampling_negf(meshgrid=[1,1,1], is_gamma_center=True, is_time_reversal=True):
    """ Generate k-points for NEGF based on given meshgrid. Through time symmetry reduction, the number of k-points is reduced.
     
    """

    if is_time_reversal:
        kpoints,wk = time_symmetry_reduce(meshgrid, is_gamma_center=is_gamma_center)
            
    else:
        kpoints = kmesh_sampling(meshgrid, is_gamma_center=is_gamma_center)
        wk = np.ones(len(kpoints))/len(kpoints)
    
    return kpoints,wk


def time_symmetry_reduce(meshgrid=[1,1,1], is_gamma_center=True):
    '''Reduce the number of k-points in a meshgrid by applying symmetry operations.

    For gamma centered meshgrid, k-points range from 0 to 1 in each dimension initially. 
    For non-gamma centered meshgrid, k-points range from -0.5 to 0.5 in each dimension initially.

    With time symmetry reduction, the number of k-points is reduced and limited to [0,0.5] in x-direction.
    
    Parameters
    ----------
    meshgrid
        The `meshgrid` parameter specifies the number of k-points in each direction. 
    is_gamma_center
        The parameter "is_gamma_center" is a boolean value that determines whether the k-point mesh must be
    centered around the gamma point (0, 0, 0) or not. 
    
    Returns
    -------
        the reduced k-points and their corresponding weights.
    
    '''

    k_points = kmesh_sampling(meshgrid, is_gamma_center=is_gamma_center)
    k_points_with_tr = []
    kweight = []

    
    if is_gamma_center:
        k_points[k_points>0.5] = k_points[k_points>0.5] - 1

    k_points = np.round(k_points, decimals=5)

    for kp in k_points:
        if (-kp).tolist() not in k_points_with_tr:
            k_points_with_tr.append(kp.tolist())
            kweight.append(1)
        else:
            kweight[k_points_with_tr.index((-kp).tolist())] += 1

    k_points_with_tr = np.array(k_points_with_tr)

    # make the reduced kpoints in [0,0.5] in x-direction
    if is_gamma_center:
        k_points_with_tr[k_points_with_tr < 0] += 1 
    else: # MP sampling
        k_points_with_tr =  -1 * k_points_with_tr # due to time revesal symmetry

    # sort the k-points
    k_sort_indx = np.lexsort((k_points_with_tr[:, 2], k_points_with_tr[:, 1], k_points_with_tr[:, 0]))
    k_points_with_tr = k_points_with_tr[k_sort_indx]
    kweight = np.array(kweight)/len(k_points) # normalize the weight to one
    kweight = kweight[k_sort_indx]
<<<<<<< HEAD
    assert abs(kweight.sum() - 1.0) < 1e-5, "The sum of weight is not 1.0"
=======
    assert kweight.sum() == 1, "The sum of weight is not 1.0"
>>>>>>> e3327bcc

    return k_points_with_tr, kweight




def kgrid_spacing(structase,kspacing:float,sampling='MP'):
    """Generate k-points based on the given k-spacing and sampling method.
    
    Parameters
    ----------
    structase : ase.Atoms
        The structure in ASE format.
    kspacing : float
        The k-spacing.
    sampling : str
        The sampling method. 'MP' for Monkhorst-Pack method, 'Gamma' for gamma centered method.

    Returns
    -------
    kpoints : numpy.ndarray
        A numpy array of k-points.
    """
    
    assert isinstance(structase,ase.Atoms)
    rev_latt = 2*np.pi*np.mat(structase.cell).I
    meshgrid = np.ceil(np.dot(rev_latt.T, np.array([1/kspacing, 1/kspacing, 1/kspacing]))).astype(int)

    if sampling == 'MP':
        kpoints = monkhorst_pack(meshgrid)
    elif sampling == 'Gamma':
        kpoints = gamma_center(meshgrid)
    else:
        log.error("Error! sampling must be either 'MP' or 'Gamma'!, by default it is MP using the monkhorst_pack method.")
        raise ValueError

    return kpoints


def abacus_kpath(structase, kpath):
    '''> The function `abacus_kpath` takes in a structure and a list of high symmetry points. It returns a list of k-points, a list of x-values, and a list of high symmetry k-points.
    
    Parameters
    ----------
    structase : ase.Atoms
        The structure in ASE format.
    kpath : list
        A list of high symmetry points. Each high symmetry point is a list of 4 elements: [kx, ky, kz, nk], where nk is the number of k-points to be used in the path between this high symmetry point and the next one.

    Returns
    -------
    kpath_list : list
        A list of k-points.
    kdist_list : list
        A list of x-values.
    high_sym_kpoints : list
        A list of high symmetry k-points.
    '''
    kpath = np.asarray(kpath)
    assert kpath.shape[-1] == 4
    assert  len(kpath.shape) == 2
    kpoints = kpath[:,0:3]
    num_kp = kpath[:,3].astype(int)
    assert num_kp[-1] == 1

    kpath_list = []
    for i in range(len(kpoints)-1):
        tmp = np.linspace(kpoints[i],kpoints[i+1],num_kp[i]+1)[0:num_kp[i]]
        kpath_list.append(tmp)
    
    kpath_list.append(kpoints[-1:])
    kpath_list = np.concatenate(kpath_list,axis=0)

    #rev_latt = 2*np.pi*np.mat(ase_struct.cell).I
    # rev_latt =(np.matrix(structase.cell).I.T)
    rev_latt =  np.linalg.inv(np.array(structase.cell).T)
    kdiff = kpoints[1:] - kpoints[:-1]
    # kdiff_cart = np.asarray(kdiff * rev_latt)
    kdiff_cart = np.dot(kdiff, rev_latt)
    kdist  = np.linalg.norm(kdiff_cart,axis=1)
    
    kdist_list = []
    high_sym_kpoints = []
    for i in range(len(kdist)):
        if num_kp[i]==1:
            kdist[i]=0
    for i in range(len(kdist)):
        tmp = np.linspace(np.sum(kdist[:i]), np.sum(kdist[:i+1]),num_kp[i]+1)[0:num_kp[i]]
        high_sym_kpoints.append(tmp[0])
        if i==0:
            kdist_list = tmp.copy()
        else:
            kdist_list = np.concatenate([kdist_list,tmp],axis=0)
    kdist_list = np.append(kdist_list,[np.sum(kdist)])
    high_sym_kpoints.append(np.sum(kdist))
    high_sym_kpoints = np.asarray(high_sym_kpoints)

    return kpath_list, kdist_list, high_sym_kpoints



def ase_kpath(structase, pathstr:str, total_nkpoints:int):
    '''> The function `ase_kpath` takes in a structure, a string of high symmetry points, and the total
    number of k-points to be used in the band structure calculation. It returns a list of k-points, a
    list of x-values, a list of high symmetry k-points, and a list of labels
    
    Parameters
    ----------
    structase
        the ase structure object
    pathstr : str
        a string that defines the path in reciprocal space.
    total_nkpoints : int
        the total number of k-points along the path
    '''
    
    kpath = structase.cell.bandpath(pathstr, npoints=total_nkpoints)
    xlist, high_sym_kpoints, labels = kpath.get_linear_kpoint_axis()
    klist = kpath.kpts
    return klist, xlist, high_sym_kpoints, labels

def vasp_kpath(structase, pathstr:str, high_sym_kpoints_dict:dict, number_in_line:int):
    """The function `vasp_kpath` takes in a structure, a string of high symmetry points, a dictionary of high symmetry points, and the number of k-points in each line. 
    It returns a list of k-points, a list of x-values, a list of high symmetry k-points, and a list of labels.

    Parameters:
    -----------
    structase: ase structure object
    pathstr: str
        a string that defines the path in reciprocal space.
    high_sym_kpoints: dict
        a dictionary of high symmetry points
    number_in_line: int
        the number of k-points in each line

    Returns:
    --------
    klist: np.array, float, shape [N,3]
        a list of k-points
    xlist: np.array, float, shape [N]
        a list of x-values
    xlist_label: list[float]
        a list of high symmetry k-points
    klabels: list[str]
    """

    kpath = []
    klist = []

    for i  in range(len(pathstr)):
        kline = (pathstr[i].split('-'))
        kpath.append([high_sym_kpoints_dict[kline[0]],high_sym_kpoints_dict[kline[1]]])
        kline_list = np.linspace(high_sym_kpoints_dict[kline[0]], high_sym_kpoints_dict[kline[1]], number_in_line)
        klist.append(kline_list)
        if i == 0:  
            klabels = [(pathstr[i].split('-')[0])]
        else:
            if pathstr[i].split('-')[0] == pathstr[i-1].split('-')[1]:
                klabels.append(pathstr[i].split('-')[0])
            else:
                klabels.append(pathstr[i-1].split('-')[1] + '|' + pathstr[i].split('-')[0])
            if i == len(pathstr)-1:
                klabels.append(pathstr[i].split('-')[1])

    kpath = np.asarray(kpath)
    klist = np.concatenate(klist)


    rev_latt = np.mat(structase.cell).I.T
    #rev_latt = 2*np.pi*np.mat(ase_struct.cell).I
    kdiff = kpath[:,1] - kpath[:,0]
    kdiff_cart = np.asarray(kdiff * rev_latt)
    kdist  = np.linalg.norm(kdiff_cart,axis=1)

    xlist_label = [0] 
    for i in range(len(kdist)):
        if i == 0:
            xlist = np.linspace(0,kdist[i],number_in_line)
        else:
            xlist = np.concatenate([xlist, xlist[-1] + np.linspace(0,kdist[i],number_in_line)])
        xlist_label.append(xlist[-1])
    
    return klist, xlist, xlist_label, klabels<|MERGE_RESOLUTION|>--- conflicted
+++ resolved
@@ -126,6 +126,7 @@
 
 
 
+
 def kmesh_sampling(meshgrid=[1,1,1], is_gamma_center=True):
     """ Generate k-points using Monkhorst-Pack method based on given meshgrid. The k-points are centered at Gamma point by default.
      
@@ -207,11 +208,7 @@
     k_points_with_tr = k_points_with_tr[k_sort_indx]
     kweight = np.array(kweight)/len(k_points) # normalize the weight to one
     kweight = kweight[k_sort_indx]
-<<<<<<< HEAD
     assert abs(kweight.sum() - 1.0) < 1e-5, "The sum of weight is not 1.0"
-=======
-    assert kweight.sum() == 1, "The sum of weight is not 1.0"
->>>>>>> e3327bcc
 
     return k_points_with_tr, kweight
 

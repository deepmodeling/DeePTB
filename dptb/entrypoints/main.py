import argparse
import logging
from pathlib import Path
from typing import Dict, List, Optional
from dptb.entrypoints.train import train
from dptb.entrypoints.config import config
from dptb.entrypoints.test import _test
from dptb.entrypoints.run import run
from dptb.entrypoints.bond import bond
<<<<<<< HEAD
from dptb.entrypoints.nrl2json import nrl2json
=======
from dptb.entrypoints.data import data
>>>>>>> deebcb6d
from dptb.utils.loggers import set_log_handles

def get_ll(log_level: str) -> int:
    """Convert string to python logging level.

    Parameters
    ----------
    log_level : str
        allowed input values are: DEBUG, INFO, WARNING, ERROR, 3, 2, 1, 0

    Returns
    -------
    int
        one of python logging module log levels - 10, 20, 30 or 40
    """
    if log_level.isdigit():
        int_level = (4 - int(log_level)) * 10
    else:
        int_level = getattr(logging, log_level)

    return int_level

def main_parser() -> argparse.ArgumentParser:
    parser = argparse.ArgumentParser(
        description="DeepTB: A deep learning package for Tight-Binding Model"
                    " with first-principle accuracy.",
        formatter_class=argparse.ArgumentDefaultsHelpFormatter,
    )

    subparsers = parser.add_subparsers(title="Valid subcommands", dest="command")

    # log parser
    parser_log = argparse.ArgumentParser(
        add_help=False, formatter_class=argparse.ArgumentDefaultsHelpFormatter
    )
    parser_log.add_argument(
        "-v",
        "--log-level",
        choices=["DEBUG", "3", "INFO", "2", "WARNING", "1", "ERROR", "0"],
        default="INFO",
        help="set verbosity level by string or number, 0=ERROR, 1=WARNING, 2=INFO "
             "and 3=DEBUG",
    )

    parser_log.add_argument(
        "-l",
        "--log-path",
        type=str,
        default=None,
        help="set log file to log messages to disk, if not specified, the logs will "
             "only be output to console",
    )

    # config parser
    parser_config = subparsers.add_parser(
        "config",
        parents=[parser_log],
        help="get config templete",
        formatter_class=argparse.ArgumentDefaultsHelpFormatter,
    )

    parser_config.add_argument(
        "PATH", help="the path you want to put the config templete in",
        type=str,
        default="./input_templete.json"
    )

    parser_config.add_argument(
        "-full",
        "--full_config",
        action="store_true",
        help="get the config templete with all input parameters.",
    )

    # neighbour
    parser_bond = subparsers.add_parser(
        "bond",
        parents=[parser_log],
        help="using DeePTB tools",
        formatter_class=argparse.ArgumentDefaultsHelpFormatter,
    )

    parser_bond.add_argument(
        "struct", help="the structure input, must be ase readable structure format",
        type=str,
        default="./POSCAR"
    )

    parser_bond.add_argument(
        "-acc",
        "--accuracy",
        type=float,
        default=1e-3,
        help="The accuracy to judge whether two bond are the same.",
    )

    parser_bond.add_argument(
        "-c",
        "--cutoff",
        type=float,
        default=6.0,
        help="The cutoff radius of bond search.",
    )

    # nrl2json
    parser_nrl2json = subparsers.add_parser(
        "n2j",
        parents=[parser_log],
        help="using DeePTB tools to convert NRL file to json model.",
        formatter_class=argparse.ArgumentDefaultsHelpFormatter,
    )
    parser_nrl2json.add_argument(
        "INPUT", help="the input parameter file in json or yaml format",
        type=str,
        default=None   
    )
    parser_nrl2json.add_argument(
        "-nrl",
        "--nrl_file",
        type=str,
        default=None,
        help="The NRL file name"
    )
    parser_nrl2json.add_argument(
        "-o",
        "--outdir",
        type=str,
        default="./",
        help="The output files to save the transfered model and updated input."
    )

    # train parser
    parser_train = subparsers.add_parser(
        "train",
        parents=[parser_log],
        help="train a model",
        formatter_class=argparse.ArgumentDefaultsHelpFormatter,
    )

    parser_train.add_argument(
        "INPUT", help="the input parameter file in json or yaml format",
        type=str,
        default=None
    )
    parser_train.add_argument(
        "-i",
        "--init-model",
        type=str,
        default=None,
        help="Initialize the model by the provided checkpoint.",
    )
    
    parser_train.add_argument(
        "-r",
        "--restart",
        type=str,
        default=None,
        help="Restart the training from the provided checkpoint.",
    )

    parser_train.add_argument(
        "-crt",
        "--use-correction",
        type=str,
        default=None,
        help="Use nnsktb correction when training dptb",
    )

    parser_train.add_argument(
        "-s",
        "--train_soc",
        action="store_true",
        help="Initialize the training from the frozen model.",
    )

    parser_train.add_argument(
        "-o",
        "--output",
        type=str,
        default="./",
        help="The output files in training.",
    )

    parser_test = subparsers.add_parser(
        "test",
        parents=[parser_log],
        help="test the model",
        formatter_class=argparse.ArgumentDefaultsHelpFormatter,
    )
    
    parser_test.add_argument(
        "INPUT", help="the input parameter file in json or yaml format",
        type=str,
        default=None
    )
    
    parser_test.add_argument(
        "-i",
        "--init-model",
        type=str,
        default=None,
        help="Initialize the model by the provided checkpoint.",
    )

    parser_test.add_argument(
        "-crt",
        "--use-correction",
        type=str,
        default=None,
        help="Use nnsktb correction when testing dptb.",
    )

    parser_test.add_argument(
        "-o",
        "--output",
        type=str,
        default="./",
        help="The output files in testing.",
    )

    
    parser_run = subparsers.add_parser(
        "run",
        parents=[parser_log],
        help="run the TB with a model.",
        formatter_class=argparse.ArgumentDefaultsHelpFormatter,
    )

    parser_run.add_argument(
        "INPUT", help="the input parameter file for postprocess run in json format",
        type=str,
        default=None
    )

    parser_run.add_argument(
        "-i",
        "--init-model",
        type=str,
        default=None,
        help="Initialize the model by the provided checkpoint.",
    )

    parser_run.add_argument(
        "-stu",
        "--structure",
        type=str,
        default=None,
        help="the structure file name wiht its suffix of format, such as, .vasp, .cif etc., prior to the model_ckpt tags in the input json. "
    )

    parser_run.add_argument(
        "-o",
        "--output",
        type=str,
        default="./",
        help="The output files in postprocess run."
    )

    parser_run.add_argument(
        "-crt",
        "--use-correction",
        type=str,
        default=None,
        help="Use nnsktb correction when training dptb",
    )

    # preprocess data
    parser_data = subparsers.add_parser(
        "data",
        parents=[parser_log],
        help="preprocess software output",
        formatter_class=argparse.ArgumentDefaultsHelpFormatter,
    )

    parser_data.add_argument(
        "INPUT", help="the input parameter file in json or yaml format",
        type=str,
        default=None
    )

    return parser

def parse_args(args: Optional[List[str]] = None) -> argparse.Namespace:
    """Parse arguments and convert argument strings to objects.

    Parameters
    ----------
    args: List[str]
        list of command line arguments, main purpose is testing default option None
        takes arguments from sys.argv

    Returns
    -------
    argparse.Namespace
        the populated namespace
    """
    parser = main_parser()
    parsed_args = parser.parse_args(args=args)
    if parsed_args.command is None:
        parser.print_help()
    else:
        parsed_args.log_level = get_ll(parsed_args.log_level)

    return parsed_args

def main():
    args = parse_args()

    if args.command not in (None, "train", "test", "run"):
        set_log_handles(args.log_level, Path(args.log_path) if args.log_path else None)

    dict_args = vars(args)
    
    if args.command == 'config':
        config(**dict_args)

    elif args.command == 'bond':
        bond(**dict_args)

    elif args.command == 'train':
        train(**dict_args)

    elif args.command == 'test':
        _test(**dict_args)

    elif args.command == 'run':
        run(**dict_args)

<<<<<<< HEAD
    elif args.command == 'n2j':
        nrl2json(**dict_args)
=======
    elif args.command == 'data':
        data(**dict_args)
>>>>>>> deebcb6d
<|MERGE_RESOLUTION|>--- conflicted
+++ resolved
@@ -7,11 +7,8 @@
 from dptb.entrypoints.test import _test
 from dptb.entrypoints.run import run
 from dptb.entrypoints.bond import bond
-<<<<<<< HEAD
 from dptb.entrypoints.nrl2json import nrl2json
-=======
 from dptb.entrypoints.data import data
->>>>>>> deebcb6d
 from dptb.utils.loggers import set_log_handles
 
 def get_ll(log_level: str) -> int:
@@ -340,10 +337,7 @@
     elif args.command == 'run':
         run(**dict_args)
 
-<<<<<<< HEAD
     elif args.command == 'n2j':
         nrl2json(**dict_args)
-=======
     elif args.command == 'data':
-        data(**dict_args)
->>>>>>> deebcb6d
+        data(**dict_args)
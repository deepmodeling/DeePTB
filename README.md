**DeePTB** is a Python package that adopts the deep learning method to construct electronic tight-binding (TB) Hamiltonians using a minimal basis.
With a neural network environmental correction scheme, **DeePTB** can efficiently predict TB Hamiltonians for large-size unseen structures with *ab initio* accuracy after training with *ab initio* eigenvalues from smaller sizes. 
This feature enables efficient simulations of large-size systems under structural perturbations such as strain, which is crucial for semiconductor band gap engineering. Furthermore, DeePTB offers the ability to perform efficient and accurate finite temperature simulations, incorporating both atomic and electronic behaviour through the integration of molecular dynamics (MD). Another significant advantage is that using eigenvalues as the training labels makes DeePTB much more flexible and independent of the choice of various bases (PW or LCAO) and the exchange-correlation (XC) functionals (LDA, GGA and even HSE) used in preparing the training labels. In addition, **DeePTB** can handle systems with strong spin-orbit coupling (SOC) effects.
These capabilities make **DeePTB** adaptable to various research scenarios, extending its applicability to a wide range of materials and phenomena and offering a powerful and versatile tool for accurate and efficient simulations.

See the parper for more details: [arXiv:2307.04638](http://arxiv.org/abs/2307.04638)

In summary, **DeePTB** offers the following key features:
- Slater-Koster-like parameterization with customizable radial dependence.
- Orthogonal basis tight-binding Hamiltonian with a customizable number of basis and bond neighbours.
- Incorporation of local atomic and bond environmental corrections using symmetry-preserving neural networks.
- Utilization of an efficient gradient-based fitting algorithm based on autograd implementation.
- Flexibility and independence from the choice of bases and XC functionals used in preparing the training labels.
- Ability to handle systems with strong spin-orbit coupling effects.
- Efficient and accurate finite temperature simulations through integration with molecular dynamics.

 
 <!--The full document can be found on [readthedoc page](https://deeptb-doc.readthedocs.io/en/latest/index.html).--> 
 
- [1. **installation**](#1-installation)
  - [**From Source**](#from-source)
  - [**From Pypi**](#from-pypi)
  - [**From Conda**](#from-conda)
- [2. **Getting Started.**](#2-getting-started)
  - [2.1 **Data**](#21-data)
    - [**Bandinfo**](#bandinfo)
  - [2.2 **input json**](#22-input-json)
  - [2.3 **Training**](#23-training)
  - [2.4 **Testing**](#24-testing)
  - [2.5 **Processing**](#25-processing)
- [3. **Example: hBN.**](#3-example-hbn)
- [4. **Gallary**](#4-gallary)
  - [Property Calculation](#property-calculation)
    - [Density of States (DOS)](#density-of-states-dos)
<<<<<<< HEAD
=======
    - [Projected Density of States (PDOS)](#projected-density-of-states-pdos)
>>>>>>> 3e1a1f7f
    - [Fermi Surface of Bulk Silicon](#fermi-surface-of-bulk-silicon)
    - [Fermi Velocity of Bulk Silicon](#fermi-velocity-of-bulk-silicon)


# 1. **installation**
## **From Source**
If you are installing from source, you will need:

- Python 3.8 or later
- torch 1.13.0 or later, following the instruction on [PyTorch: Get Started](https://pytorch.org/get-started/locally) if GPU support is required, otherwise this can be installed with the building procedure.
- ifermi (optional, install only when 3D fermi-surface plotting is needed.)

First clone or download the source code from the website.
Then, located in the repository root and running 

```bash
cd path/deeptb
pip install .
```
## **From Pypi**

## **From Conda**



# 2. **Getting Started.**

## 2.1 **Data**
The dataset of one structure is recommended to prepare in the following format:
```
data/
-- set.x
-- -- eigs.npy         # numpy array of shape [num_frame, num_kpoint, num_band]
-- -- kpoints.npy      # numpy array of shape [num_kpoint, 3]
-- -- xdat.traj        # ase trajectory file with num_frame
-- -- bandinfo.json    # defining the training objective of this bandstructure
```
One should prepare the **atomic structures** and **electronic band structures**. The **atomic structures** data is in ASE trade binary format, where each structure is stored using an **Atom** class defined in ASE package. The **band structures** data contains the kpoints list and eigenvalues in the binary format of npy. The shape of kpoints data is **[num_kpoint,3]** and eigenvalues is **[num_frame,nk,nbands]**. nsnaps is the number of snapshots, nk is the number of kpoints and nbands is the number of bands.

### **Bandinfo**

`bandinfo.json` defines the settings of the training objective of each structure, basicly you can have specific settings for different structures, which enables flexible training objectives for various structures with different atom numbers and atom types.

The **bandinfo.json** file looks like this:
```bash
{
    "band_min": 0,
    "band_max": 4,
    "emin": null, # minimum of fitting energy window
    "emax": null, # maximum of fitting energy window
    "weight": [1] # optional, indicating the weight for each band separately
}
```
**note:** The `0` energy point is located at the lowest energy eigenvalues of the data files, to generalize bandstructure data compute by different DFT packages.

## 2.2 **input json**
**DeePTB** provides input config templates for quick setup. User can run:
```bash
dptb config <generated input config path> [-full]
```
The template config file will be generated at the path `./input.json`.
For the full document about the input parameters, we refer to the detail [document](https://deeptb-doc.readthedocs.io/en/latest/index.html). For now, we only need to consider a few vital parameters that can setup the training:

```json
"common_options": {
    "onsitemode": "none",
    "bond_cutoff": 3.2,
    "atomtype": ["A","B"],
    "proj_atom_anglr_m": {
        "A": ["2s","2p"],
        "B": ["2s","2p"]
    }
}
```
We can get the bond cutoff by `DeePTB`'s bond analysis function, using:
```bash
dptb bond <structure path> [[-c] <cutoff>] [[-acc] <accuracy>]
```

```json
"model_options": {
    "skfunction": {
        "sk_cutoff": 3.5,
        "sk_decay_w": 0.3,
    }
}
```

```json
"data_options": {
    "use_reference": true,
    "train": {
        "batch_size": 1,
        "path": "./data",
        "prefix": "set"
    },
    "validation": {
        "batch_size": 1,
        "path": "./data",
        "prefix": "set"
    },
    "reference": {
        "batch_size": 1,
        "path": "./data",
        "prefix": "set"
    }
}
```

## 2.3 **Training**
When data and input config file is prepared, we are ready to train the model.
To train a neural network parameterized Slater-Koster Tight-Binding model (**nnsk**) with Gradient-Based Optimization method, we can run:
```bash
dptb train -sk <input config> [[-o] <output directory>] [[-i|-r] <nnsk checkpoint path>]
```
<!--
For training a environmentally dependent Tight-Binding model (**dptb**), we can run:
```bash
dptb train <input config> [[-o] <output directory>] [[-i|-r] <dptb checkpoint path>]
```
-->
For training an environmental dependent Tight-Binding model (**dptb**), the suggested procedure is first to train a **nnsk** model, and use environment dependent neural network as a correction with the command **"-crt"** as proposed in our paper: xxx:
```bash
dptb train <input config> -crt <nnsk checkpoint path> [[-i|-r] <dptb checkpoint path>] [[-o] <output directory>]
```

## 2.4 **Testing**
After the model is converged, the testing function can be used to do the model test or compute the eigenvalues for other analyses. 

Test config is just attained by a little modification of the train config. 
Delete the `train_options` since it is not useful when testing the model. And we delete all lines contained in `data_options`, and add the `test` dataset config:
```json
"test": {
    "batch_size": 1,  
    "path": "./data", # dataset path
    "prefix": "set"   # prefix of the data folder
}
```
if test **nnsk** model, we can run:
```bash 
dptb test -sk <test config> -i <nnsk checkpoint path> [[-o] <output directory>]
```
if test **dptb** model, we can run:
```bash
dptb test <test config> -crt <nnsk checkpoint path> -i <dptb checkpoint path> [[-o] <output directory>]
```
## 2.5 **Processing**
**DeePTB** integrates multiple post-processing functionalities in `dptb run` command, including:
- band structure plotting
- density of states plotting
- fermi surface plotting
- slater-koster parameter transcription

Please see the template config file in `examples/hBN/run/`, and the running command is:
```bash
dptb run [-sk] <run config> [[-o] <output directory>] -i <nnsk/dptb checkpoint path> [[-crt] <nnsk checkpoint path>]
```

For detailed documents, please see our [Document page](https://deeptb-doc.readthedocs.io/en/latest/index.html).

# 3. **Example: hBN.**
hBN is a binary compound made of equal numbers of boron (B) and nitrogen (N), we present this as a quick hands-on example. The prepared files are located in:
```
deeptb/examples/hBN/
-- data/kpath.0/
-- -- bandinfo.json
-- -- xdat.traj
-- -- kpoints.npy
-- -- eigs.npy
-- run/
-- input_short.json
```
The ```input_short.json``` file contains the least number of parameters that are required to start training the **DeePTB** model. ```data``` folder contains the bandstructure data ```kpath.0```, where another important configuration file ```bandinfo.json``` is located.

```bash
cd deeptb/examples/hBN/data
# to see the bond length
dptb bond struct.vasp  
# output:
Bond Type         1         2         3         4         5
------------------------------------------------------------------------
       N-N      2.50      4.34      5.01
       N-B      1.45      2.89      3.82      5.21      5.78
       B-B      2.50      4.34      5.01
```
Having the data file and input parameter, we can start training our first **DeePTB** model, the first step using the parameters defined in ```input_short.json```:
Here list some important parameters:
```json
    "common_options": {
        "onsitemode": "none",
        "bond_cutoff": 1.6,
    }
    
    "proj_atom_anglr_m": {
            "N": [
                "2s",
                "2p"
            ],
            "B": [
                "2s",
                "2p"
            ]
        }
```
The ```onsitemode``` is set to ```none``` which means we do not use onsite correction. The ```bond_cutoff``` is set to ```1.6``` which means we use the 1st nearest neighbour for bonding. The ```proj_atom_anglr_m``` is set to ```2s``` and ```2p``` which means we use $s$ and $p$ orbitals as basis. 

using the command to train the first model:
```bash
cd deeptb/examples/hBN/run
dptb train -sk input_short.json -o ./first
```
Here ``-sk`` indicate to fit the sk parameters, and ``-o`` indicate the output directory. During the fitting procedure, we can see the loss curve of hBN is decrease consistently. When finished, we get the fitting results in folders ```first```:
```shell
first/
|-- checkpoint
|   |-- best_nnsk_b1.600_c1.600_w0.300.json
|   |-- best_nnsk_b1.600_c1.600_w0.300.pth
|   |-- latest_nnsk_b1.600_c1.600_w0.300.json
|   `-- latest_nnsk_b1.600_c1.600_w0.300.pth
|-- input_short.json
|-- log
|   `-- log.txt
`-- train_config.json
```
Here checkpoint saves our fitting files, which best indicate the one in the fitting procedure which has the lowest validation loss. The latest is the most recent results.
we can plot the fitting bandstructure as:
```bash
dptb run -sk band.json  -i ./first/checkpoint/best_nnsk_b1.600_c1.600_w0.300.pth -o ./band
```
``-i`` states initialize the model from the checkpoint file `./first/checkpoint/best_nnsk_b1.600_c1.600_w0.300.pth`. results will be saved in the directory `band`:
```
band/
-- log/
-- -- log.txt
-- results/
-- -- band.png
-- -- bandstructure.npy
```
Where `band.png` is the band structure of the trained model. Which looks like this:
<div align=center>
<img src="./examples/hBN/reference/1.start/results/band.png" width = "60%" height = "60%" alt="hBN Bands" align=center />
</div>

It shows that the fitting has learned the rough shape of the bandstructure, but not very accurate. We can further improve the accuracy by incorporating more features of our code, for example, the onsite correction. There are two kinds of onsite correction supported: `uniform` or `strain`. We use `strain` for now to see the effect. Now change the `input_short.json` by the parameters:
```json
    "common_options": {
        "onsitemode": "strain",
        "bond_cutoff": 1.6,
    }
    "train_options": {
        "num_epoch": 800,
    }
```
see the input file `hBN/reference/2.strain/input_short.json` for detail. Then we can run the training again:
```bash
dptb train -sk input_short.json -o ./strain -i ./first/checkpoint/best_nnsk_b1.600_c1.600_w0.300.pth
```
After the training is finished, you can get the strain folder with:
```shell
strain
|-- checkpoint
|   |-- best_nnsk_b1.600_c1.600_w0.300.json
|   |-- best_nnsk_b1.600_c1.600_w0.300.pth
|   |-- latest_nnsk_b1.600_c1.600_w0.300.json
|   `-- latest_nnsk_b1.600_c1.600_w0.300.pth
|-- log
|   `-- log.txt
`-- train_config.json
```
plot the result again:
```bash
dptb run -sk band.json  -i ./strain/checkpoint/best_nnsk_b1.600_c1.600_w0.300.pth -o ./band
```
<div align=center>
<img src="./examples/hBN/reference/2.strain/results/band.png" width = "60%" height = "60%" alt="hBN Bands" align=center />
</div>

It looks ok, we can further improve the accuracy by adding more neighbours, and training for a longer time. We can gradually increase the `sk_cutoff` from 1st to 3rd neighbour. change the `input_short.json` by the parameters:
```json
    "common_options": {
        "onsitemode": "strain",
        "bond_cutoff": 3.6,
    }
    "train_options": {
        "num_epoch": 2000,
    }
    "model_options": {
        "skfunction": {
            "sk_cutoff": [1.6,3.6],
            "sk_decay_w": 0.3,
        }
    }
```
This means that we use up to 3rd nearest neighbour for bonding, and we train for 2000 epochs. see the input file `hBN/reference/3.varycutoff/input_short.json` for detail. Then we can run the training again:
```bash
dptb train -sk input_short.json -o ./varycutoff -i ./strain/checkpoint/best_nnsk_b1.600_c1.600_w0.300.pth
```

After the training is finished, you can get the strain folder with:
```shell
varycutoff
|-- checkpoint
|   |-- best_nnsk_b3.600_c1.600_w0.300.json
|   |-- best_nnsk_b3.600_c1.600_w0.300.pth
|   |-- ... ...
|   |-- latest_nnsk_b3.600_c3.599_w0.300.json
|   `-- latest_nnsk_b3.600_c3.599_w0.300.pth
|-- log
|   `-- log.txt
`-- train_config.json
```
We finally get the `latest_nnsk_b3.600_c3.599_w0.300.pth` with more neighbours.
plot the result again:
```bash
dptb run -sk band.json  -i ./varycutoff/checkpoint/latest_nnsk_b3.600_c3.599_w0.300.pth -o ./band
```
<div align=center>
<img src="./examples/hBN/reference/3.varycutoff/results/band.png" width = "60%" height = "60%" alt="hBN Bands" align=center />
</div>

We can again increase more training epochs, using the larger cutoff checkpoint, and change the input using 
```json
    "train_options": {
        "num_epoch": 10000,
        "optimizer": {"lr":1e-3},
        "lr_scheduler": {
            "type": "exp",
            "gamma": 0.9995
        }
    }
    "model_options": {
        "skfunction": {
            "sk_cutoff": 3.6,
            "sk_decay_w": 0.3
        }
    }
```
We can get a better fitting result:
<div align=center>
<img src="./examples/hBN/reference/4.longtrain/results/band.png" width = "60%" height = "60%" alt="hBN Bands" align=center />
</div>

Now you have learnt the basis use of **DeePTB**, however, the advanced functions still need to be explored for accurate and flexible electron structure representation, such as:
- atomic orbitals
- environmental correction
- spin-orbit coupling (SOC)
- ...

Altogether, we can simulate the electronic structure of a crystal system in a dynamic trajectory. **DeePTB** is capable of handling atom movement, volume change under stress, SOC effect and can use DFT eigenvalues with different orbitals and xc functionals as training targets. More results can be found in the [Gallary](#4-gallary).


# 4. **Gallary**
## Property Calculation
### Density of States (DOS)
<div align=center>
<img src="./examples/silicon/property/dos.png" width = "60%" height = "60%" alt="silicon dos" align=center />
</div>

### Fermi Surface of Bulk Silicon

<div align=center>
<img src="./examples/silicon/property/ifermi/Ifermi_FS.png" width = "52%" height = "50%" alt="Silicon FS" align=center />
<img src="./examples/silicon/property/ifermi/Ifermi_FS_slice.png" width = "40%" height = "50%" alt="Silicon FS slice" align=center />
</div>




### Fermi Velocity of Bulk Silicon

<div align=center>
<img src="./examples/silicon/property/ifermi_velocity/Ifermi_FS_velocity.png" width = "52%" height = "50%" alt="Silicon FS velocity arrow" align=center />
<img src="./examples/silicon/property/ifermi_velocity/Ifermi_FS_velcoity_slice.png" width = "40%" height = "50%" alt="Silicon FS slice velocity arrow" align=center />
</div><|MERGE_RESOLUTION|>--- conflicted
+++ resolved
@@ -3,7 +3,6 @@
 This feature enables efficient simulations of large-size systems under structural perturbations such as strain, which is crucial for semiconductor band gap engineering. Furthermore, DeePTB offers the ability to perform efficient and accurate finite temperature simulations, incorporating both atomic and electronic behaviour through the integration of molecular dynamics (MD). Another significant advantage is that using eigenvalues as the training labels makes DeePTB much more flexible and independent of the choice of various bases (PW or LCAO) and the exchange-correlation (XC) functionals (LDA, GGA and even HSE) used in preparing the training labels. In addition, **DeePTB** can handle systems with strong spin-orbit coupling (SOC) effects.
 These capabilities make **DeePTB** adaptable to various research scenarios, extending its applicability to a wide range of materials and phenomena and offering a powerful and versatile tool for accurate and efficient simulations.
 
-See the parper for more details: [arXiv:2307.04638](http://arxiv.org/abs/2307.04638)
 
 In summary, **DeePTB** offers the following key features:
 - Slater-Koster-like parameterization with customizable radial dependence.
@@ -30,14 +29,9 @@
   - [2.5 **Processing**](#25-processing)
 - [3. **Example: hBN.**](#3-example-hbn)
 - [4. **Gallary**](#4-gallary)
-  - [Property Calculation](#property-calculation)
-    - [Density of States (DOS)](#density-of-states-dos)
-<<<<<<< HEAD
-=======
-    - [Projected Density of States (PDOS)](#projected-density-of-states-pdos)
->>>>>>> 3e1a1f7f
-    - [Fermi Surface of Bulk Silicon](#fermi-surface-of-bulk-silicon)
-    - [Fermi Velocity of Bulk Silicon](#fermi-velocity-of-bulk-silicon)
+  - [Density of States (DOS)](#density-of-states-dos)
+  - [Fermi Surface of Bulk Silicon](#fermi-surface-of-bulk-silicon)
+  - [Fermi Velocity of Bulk Silicon](#fermi-velocity-of-bulk-silicon)
 
 
 # 1. **installation**
@@ -388,13 +382,12 @@
 
 
 # 4. **Gallary**
-## Property Calculation
-### Density of States (DOS)
+## Density of States (DOS)
 <div align=center>
 <img src="./examples/silicon/property/dos.png" width = "60%" height = "60%" alt="silicon dos" align=center />
 </div>
 
-### Fermi Surface of Bulk Silicon
+## Fermi Surface of Bulk Silicon
 
 <div align=center>
 <img src="./examples/silicon/property/ifermi/Ifermi_FS.png" width = "52%" height = "50%" alt="Silicon FS" align=center />
@@ -404,7 +397,7 @@
 
 
 
-### Fermi Velocity of Bulk Silicon
+## Fermi Velocity of Bulk Silicon
 
 <div align=center>
 <img src="./examples/silicon/property/ifermi_velocity/Ifermi_FS_velocity.png" width = "52%" height = "50%" alt="Silicon FS velocity arrow" align=center />

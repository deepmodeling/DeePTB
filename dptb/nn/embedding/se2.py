--- conflicted
+++ resolved
@@ -111,8 +111,8 @@
             _description_
         """
         direct_vec = x[:, -4:]
-        x = x[:,:-4].unsqueeze(-1) * direct_vec.unsqueeze(1) # [N_env, D, 3]
-        return self.reduce(x, index, reduce="mean", dim=0) # [N_atom, D, 3] following the orders of atom index.
+        x = x[:,:-4].unsqueeze(-1) * direct_vec.unsqueeze(1) # [N_env, D, 4]
+        return self.reduce(x, index, reduce="mean", dim=0) # [N_atom, D, 4] following the orders of atom index.
 
 
 class _SE2Descriptor(MessagePassing):
@@ -173,13 +173,9 @@
     def message(self, env_vectors, env_attr):
         rij = env_vectors.norm(dim=-1, keepdim=True)
         snorm = self.smooth(rij, self.rs, self.rc)
-<<<<<<< HEAD
-        env_vectors = torch.cat([snorm, snorm * env_vectors / rij],dim=-1) 
+        env_vectors = torch.cat([snorm, snorm * env_vectors / rij], dim=-1)
         return torch.cat([self.embedding_net(torch.cat([snorm, env_attr], dim=-1)), env_vectors], dim=-1) # [N_env, D_emb + 4]
-=======
-        env_vectors = torch.cat([snorm, snorm * env_vectors / rij], dim=-1)
-        return torch.cat([self.embedding_net(torch.cat([snorm, env_attr], dim=-1)), env_vectors], dim=-1) # [N_env, D_emb + 3]
->>>>>>> 83492243
+      
 
     def update(self, aggr_out):
         """_summary_

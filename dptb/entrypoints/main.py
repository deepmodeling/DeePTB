import argparse
import logging
from pathlib import Path
from typing import Dict, List, Optional
from dptb.entrypoints.train import train
from dptb.entrypoints.config import config
from dptb.entrypoints.test import _test
from dptb.entrypoints.run import run
from dptb.entrypoints.bond import bond
from dptb.entrypoints.nrl2json import nrl2json
from dptb.entrypoints.pth2json import pth2json
from dptb.entrypoints.data import data
from dptb.utils.loggers import set_log_handles
from dptb.utils.config_check import check_config_train
from dptb.entrypoints.collectskf import skf2pth
<<<<<<< HEAD
from dptb import __version__

=======
from dptb.version import get_version

try: 
    version = get_version()
except:
    version = "unknown"
>>>>>>> 32e1f4d0

def get_ll(log_level: str) -> int:
    """Convert string to python logging level.

    Parameters
    ----------
    log_level : str
        allowed input values are: DEBUG, INFO, WARNING, ERROR, 3, 2, 1, 0

    Returns
    -------
    int
        one of python logging module log levels - 10, 20, 30 or 40
    """
    if log_level.isdigit():
        int_level = (4 - int(log_level)) * 10
    else:
        int_level = getattr(logging, log_level)

    return int_level

def main_parser() -> argparse.ArgumentParser:
    parser = argparse.ArgumentParser(
        description="DeepTB: A deep learning package for Tight-Binding Model"
                    " with first-principle accuracy.",
        formatter_class=argparse.ArgumentDefaultsHelpFormatter,
    )

    parser.add_argument('-v', '--version', 
<<<<<<< HEAD
                        action='version', version=f'%(prog)s {__version__}', help="show the DeepTB's version number and exit")
=======
                        action='version', version=f'%(prog)s {version}', help="show the DeepTB's version number and exit")
>>>>>>> 32e1f4d0

    subparsers = parser.add_subparsers(title="Valid subcommands", dest="command")

    # log parser
    parser_log = argparse.ArgumentParser(
        add_help=False, formatter_class=argparse.ArgumentDefaultsHelpFormatter
    )
    parser_log.add_argument(
        "-ll",
        "--log-level",
        choices=["DEBUG", "3", "INFO", "2", "WARNING", "1", "ERROR", "0"],
        default="INFO",
        help="set verbosity level by string or number, 0=ERROR, 1=WARNING, 2=INFO "
             "and 3=DEBUG",
    )

    parser_log.add_argument(
        "-lp",
        "--log-path",
        type=str,
        default=None,
        help="set log file to log messages to disk, if not specified, the logs will "
             "only be output to console",
    )

    # config parser
    parser_config = subparsers.add_parser(
        "config",
        parents=[parser_log],
        help="get config templete",
        formatter_class=argparse.ArgumentDefaultsHelpFormatter,
    )

    parser_config.add_argument(
        "PATH", help="the path you want to put the config templete in",
        type=str,
        default="./input_templete.json"
    )

    parser_config.add_argument(
        "-tr", 
        "--train",
        help="Generate the config templete for training.",
        action="store_true"
    )
    
    parser_config.add_argument(
        "-ts", 
        "--test",
        help="Generate the config templete for testing.",
        action="store_true"
    )

    parser_config.add_argument(
        "-e3", 
        "--e3tb",
        help="Generate the config templete for e3nn TB model.",
        action="store_true"
    )

    parser_config.add_argument(
        "-sk", 
        "--sktb",
        help="Generate the config templete for nn-sk TB model.",
        action="store_true"
    )

    parser_config.add_argument(
        "-skenv", 
        "--sktbenv",
        help="Generate the config templete for nn-sk env TB model.",
        action="store_true"
    )

    # neighbour
    parser_bond = subparsers.add_parser(
        "bond",
        parents=[parser_log],
        help="Bond distance analysis",
        formatter_class=argparse.ArgumentDefaultsHelpFormatter,
    )

    parser_bond.add_argument(
        "struct", help="the structure input, must be ase readable structure format",
        type=str,
        default="./POSCAR"
    )

    parser_bond.add_argument(
        "-acc",
        "--accuracy",
        type=float,
        default=1e-3,
        help="The accuracy to judge whether two bond are the same.",
    )

    parser_bond.add_argument(
        "-c",
        "--cutoff",
        type=float,
        default=6.0,
        help="The cutoff radius of bond search.",
    )

    # nrl2json
    parser_nrl2json = subparsers.add_parser(
        "n2j",
        parents=[parser_log],
        help="Convert the NRL file to json ckpt",
        formatter_class=argparse.ArgumentDefaultsHelpFormatter,
    )
    parser_nrl2json.add_argument(
        "INPUT", help="the input parameter file in json or yaml format",
        type=str,
        default=None   
    )
    parser_nrl2json.add_argument(
        "-nrl",
        "--nrl_file",
        type=str,
        default=None,
        help="The NRL file name"
    )
    parser_nrl2json.add_argument(
        "-o",
        "--outdir",
        type=str,
        default="./",
        help="The output files to save the transfered model and updated input."
    )

    # pth2json
    parser_pth2json = subparsers.add_parser(
        "p2j",
        parents=[parser_log],
        help="Convert the PTH ckpt to json ckpt",
        formatter_class=argparse.ArgumentDefaultsHelpFormatter,
    )
    parser_pth2json.add_argument(
        "-i",
        "--init-model",
        type=str,
        default=None,
        help="The pth ckpt to be transfered to json.",
    )
    parser_pth2json.add_argument(
        "-o",
        "--outdir",
        type=str,
        default="./",
        help="The output files to save the transfered model."
    )

    # train parser
    parser_train = subparsers.add_parser(
        "train",
        parents=[parser_log],
        help="train a model",
        formatter_class=argparse.ArgumentDefaultsHelpFormatter,
    )

    parser_train.add_argument(
        "INPUT", help="the input parameter file in json or yaml format",
        type=str,
        default=None
    )
    parser_train.add_argument(
        "-i",
        "--init-model",
        type=str,
        default=None,
        help="Initialize the model by the provided checkpoint.",
    )
    
    parser_train.add_argument(
        "-r",
        "--restart",
        type=str,
        default=None,
        help="Restart the training from the provided checkpoint.",
    )


    parser_train.add_argument(
        "-o",
        "--output",
        type=str,
        default="./",
        help="The output files in training.",
    )

    parser_test = subparsers.add_parser(
        "test",
        parents=[parser_log],
        help="test the model",
        formatter_class=argparse.ArgumentDefaultsHelpFormatter,
    )
    
    parser_test.add_argument(
        "INPUT", help="the input parameter file in json or yaml format",
        type=str,
        default=None
    )
    
    parser_test.add_argument(
        "-i",
        "--init-model",
        type=str,
        default=None,
        help="Initialize the model by the provided checkpoint.",
    )

    parser_test.add_argument(
        "-o",
        "--output",
        type=str,
        default="./",
        help="The output files in testing.",
    )

    
    parser_run = subparsers.add_parser(
        "run",
        parents=[parser_log],
        help="run the TB with a model.",
        formatter_class=argparse.ArgumentDefaultsHelpFormatter,
    )

    parser_run.add_argument(
        "INPUT", help="the input parameter file for postprocess run in json format",
        type=str,
        default=None
    )

    parser_run.add_argument(
        "-i",
        "--init-model",
        type=str,
        default=None,
        help="Initialize the model by the provided checkpoint.",
    )

    parser_run.add_argument(
        "-stu",
        "--structure",
        type=str,
        default=None,
        help="the structure file name wiht its suffix of format, such as, .vasp, .cif etc., prior to the model_ckpt tags in the input json. "
    )

    parser_run.add_argument(
        "-o",
        "--output",
        type=str,
        default="./",
        help="The output files in postprocess run."
    )

    # preprocess data
    parser_data = subparsers.add_parser(
        "data",
        parents=[parser_log],
        help="preprocess software output",
        formatter_class=argparse.ArgumentDefaultsHelpFormatter,
    )

    parser_data.add_argument(
        "INPUT", help="the input parameter file in json or yaml format",
        type=str,
        default=None
    )

    parser_data.add_argument(
        "-p",
        "--parse",
        action="store_true",
        help="Initialize the training from the frozen model.",
    )

    parser_data.add_argument(
        "-s",
        "--split",
        action="store_true",
        help="Initialize the training from the frozen model.",
    )

    parser_data.add_argument(
        "-c",
        "--collect",
        action="store_true",
        help="Initialize the training from the frozen model.",
    )

        # preprocess data
    parser_cskf = subparsers.add_parser(
        "cskf",
        parents=[parser_log],
        help="collect the sktb params from sk files",
        formatter_class=argparse.ArgumentDefaultsHelpFormatter,
    )

    parser_cskf.add_argument(
        "-d",
        "--dir_path",
        type=str,
        default="./",
        help="The directory of the sk files."
    )

    parser_cskf.add_argument(
        "-o",
        "--output",
        type=str,
        default="skparams.pth",
        help="The output pth files of sk params from skfiles."
    )

    return parser

def parse_args(args: Optional[List[str]] = None) -> argparse.Namespace:
    """Parse arguments and convert argument strings to objects.

    Parameters
    ----------
    args: List[str]
        list of command line arguments, main purpose is testing default option None
        takes arguments from sys.argv

    Returns
    -------
    argparse.Namespace
        the populated namespace
    """
    parser = main_parser()
    parsed_args = parser.parse_args(args=args)
    if parsed_args.command is None:
        parser.print_help()
    else:
        parsed_args.log_level = get_ll(parsed_args.log_level)

    return parsed_args

def main():
    args = parse_args()

    if args.command not in (None, "train", "test", "run"):
        set_log_handles(args.log_level, Path(args.log_path) if args.log_path else None)

    dict_args = vars(args)
    
    if args.command == 'config':
        config(**dict_args)

    elif args.command == 'bond':
        bond(**dict_args)

    elif args.command == 'train':
        check_config_train(**dict_args)
        train(**dict_args)

    elif args.command == 'test':
        _test(**dict_args)

    elif args.command == 'run':
        run(**dict_args)

    elif args.command == 'n2j':
        nrl2json(**dict_args)
    
    elif args.command == 'p2j':
        pth2json(**dict_args)

    elif args.command == 'data':
        data(**dict_args)
        
    elif args.command == 'cskf':
        skf2pth(**dict_args)<|MERGE_RESOLUTION|>--- conflicted
+++ resolved
@@ -13,17 +13,9 @@
 from dptb.utils.loggers import set_log_handles
 from dptb.utils.config_check import check_config_train
 from dptb.entrypoints.collectskf import skf2pth
-<<<<<<< HEAD
 from dptb import __version__
 
-=======
-from dptb.version import get_version
-
-try: 
-    version = get_version()
-except:
-    version = "unknown"
->>>>>>> 32e1f4d0
+
 
 def get_ll(log_level: str) -> int:
     """Convert string to python logging level.
@@ -53,11 +45,8 @@
     )
 
     parser.add_argument('-v', '--version', 
-<<<<<<< HEAD
                         action='version', version=f'%(prog)s {__version__}', help="show the DeepTB's version number and exit")
-=======
-                        action='version', version=f'%(prog)s {version}', help="show the DeepTB's version number and exit")
->>>>>>> 32e1f4d0
+
 
     subparsers = parser.add_subparsers(title="Valid subcommands", dest="command")
 

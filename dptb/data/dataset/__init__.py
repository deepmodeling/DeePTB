from ._base_datasets import AtomicDataset, AtomicInMemoryDataset
from ._ase_dataset import ASEDataset
from ._npz_dataset import NpzDataset
from ._hdf5_dataset import HDF5Dataset
from ._abacus_dataset import ABACUSDataset
<<<<<<< HEAD
from ._deeph_dataset import DeePHE3Dataset


__all__ = [
    DeePHE3Dataset,
    ABACUSDataset, 
    ASEDataset, 
    AtomicDataset, 
    AtomicInMemoryDataset, 
    NpzDataset, 
    HDF5Dataset
    ]
=======
from ._abacus_dataset_mem import ABACUSInMemoryDataset

__all__ = [ABACUSInMemoryDataset, ABACUSDataset, ASEDataset, AtomicDataset, AtomicInMemoryDataset, NpzDataset, HDF5Dataset]
>>>>>>> 8f858060
<|MERGE_RESOLUTION|>--- conflicted
+++ resolved
@@ -3,12 +3,13 @@
 from ._npz_dataset import NpzDataset
 from ._hdf5_dataset import HDF5Dataset
 from ._abacus_dataset import ABACUSDataset
-<<<<<<< HEAD
 from ._deeph_dataset import DeePHE3Dataset
+from ._abacus_dataset_mem import ABACUSInMemoryDataset
 
 
 __all__ = [
     DeePHE3Dataset,
+    ABACUSInMemoryDataset,
     ABACUSDataset, 
     ASEDataset, 
     AtomicDataset, 
@@ -16,8 +17,3 @@
     NpzDataset, 
     HDF5Dataset
     ]
-=======
-from ._abacus_dataset_mem import ABACUSInMemoryDataset
-
-__all__ = [ABACUSInMemoryDataset, ABACUSDataset, ASEDataset, AtomicDataset, AtomicInMemoryDataset, NpzDataset, HDF5Dataset]
->>>>>>> 8f858060
